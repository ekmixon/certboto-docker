"""pytest plugin configuration.

https://docs.pytest.org/en/latest/writing_plugins.html#conftest-py-plugins
"""
# Third-Party Libraries
import pytest

<<<<<<< HEAD

MAIN_SERVICE_NAME = "certboto"
=======
MAIN_SERVICE_NAME = "example"
>>>>>>> 67ba5994
VERSION_SERVICE_NAME = f"{MAIN_SERVICE_NAME}-version"


@pytest.fixture(scope="session")
def main_container(dockerc):
    """Return the main container from the docker composition."""
    # find the container by name even if it is stopped already
    return dockerc.containers(service_names=[MAIN_SERVICE_NAME], stopped=True)[0]


@pytest.fixture(scope="session")
def version_container(dockerc):
    """Return the version container from the docker composition.

    The version container should just output the version of its underlying contents.
    """
    # find the container by name even if it is stopped already
    return dockerc.containers(service_names=[VERSION_SERVICE_NAME], stopped=True)[0]


def pytest_addoption(parser):
    """Add new commandline options to pytest."""
    parser.addoption(
        "--runslow", action="store_true", default=False, help="run slow tests"
    )


def pytest_collection_modifyitems(config, items):
    """Modify collected tests based on custom marks and commandline options."""
    if config.getoption("--runslow"):
        # --runslow given in cli: do not skip slow tests
        return
    skip_slow = pytest.mark.skip(reason="need --runslow option to run")
    for item in items:
        if "slow" in item.keywords:
            item.add_marker(skip_slow)<|MERGE_RESOLUTION|>--- conflicted
+++ resolved
@@ -5,12 +5,7 @@
 # Third-Party Libraries
 import pytest
 
-<<<<<<< HEAD
-
 MAIN_SERVICE_NAME = "certboto"
-=======
-MAIN_SERVICE_NAME = "example"
->>>>>>> 67ba5994
 VERSION_SERVICE_NAME = f"{MAIN_SERVICE_NAME}-version"
 
 
