--- conflicted
+++ resolved
@@ -1,14 +1,10 @@
 # certboto-docker 📜🤖☁️🐳 #
 
-<<<<<<< HEAD
-[![GitHub Build Status](https://github.com/cisagov/certboto-docker/workflows/build/badge.svg)](https://github.com/cisagov/certboto-docker/actions)
+[![GitHub Build Status](https://github.com/cisagov/certboto-docker/workflows/build/badge.svg)](https://github.com/cisagov/certboto-docker/actions/workflows/build.yml)
+[![CodeQL](https://github.com/cisagov/certboto-docker/workflows/CodeQL/badge.svg)](https://github.com/cisagov/certboto-docker/actions/workflows/codeql-analysis.yml)
+[![Known Vulnerabilities](https://snyk.io/test/github/cisagov/certboto-docker/badge.svg)](https://snyk.io/test/github/cisagov/certboto-docker)
 [![Total alerts](https://img.shields.io/lgtm/alerts/g/cisagov/certboto-docker.svg?logo=lgtm&logoWidth=18)](https://lgtm.com/projects/g/cisagov/certboto-docker/alerts/)
 [![Language grade: Python](https://img.shields.io/lgtm/grade/python/g/cisagov/certboto-docker.svg?logo=lgtm&logoWidth=18)](https://lgtm.com/projects/g/cisagov/certboto-docker/context:python)
-=======
-[![GitHub Build Status](https://github.com/cisagov/skeleton-docker/workflows/build/badge.svg)](https://github.com/cisagov/skeleton-docker/actions/workflows/build.yml)
-[![CodeQL](https://github.com/cisagov/skeleton-docker/workflows/CodeQL/badge.svg)](https://github.com/cisagov/skeleton-docker/actions/workflows/codeql-analysis.yml)
-[![Known Vulnerabilities](https://snyk.io/test/github/cisagov/skeleton-docker/badge.svg)](https://snyk.io/test/github/cisagov/skeleton-docker)
->>>>>>> c6aa7f05
 
 ## Docker Image ##
 
@@ -16,99 +12,14 @@
 [![Docker Image Size (latest by date)](https://img.shields.io/docker/image-size/cisagov/certboto)](https://hub.docker.com/r/cisagov/certboto)
 [![Platforms](https://img.shields.io/badge/platforms-amd64%20%7C%20arm%2Fv6%20%7C%20arm%2Fv7%20%7C%20arm64%20%7C%20ppc64le%20%7C%20s390x-blue)](https://hub.docker.com/r/cisagov/certboto/tags)
 
-<<<<<<< HEAD
 Certboto combines all the convenience of [Certbot](https://certbot.eff.org)
 with the cloudiness of [AWS S3 buckets](https://aws.amazon.com/s3/)
 and [AWS Route53](https://aws.amazon.com/route53/)
 all wrapped up in a tasty [Docker](https://www.docker.com) container.
-=======
-This is a Docker skeleton project that can be used to quickly get a
-new [cisagov](https://github.com/cisagov) GitHub Docker project
-started.  This skeleton project contains [licensing
-information](LICENSE), as well as [pre-commit hooks](https://pre-commit.com)
-and [GitHub Actions](https://github.com/features/actions) configurations
-appropriate for Docker containers and the major languages that we use.
->>>>>>> c6aa7f05
 
 ## Running ##
 
-<<<<<<< HEAD
 Consider using a `docker-compose.yml` file to run Certboto.
-See the Install section below.
-
-To issue a new certificate:
-
-```console
-docker-compose run certboto certonly -d lemmy.imotorhead.com
-```
-
-To renew existing certificates:
-
-```console
-docker-compose run certboto
-```
-
-For additional `certbot` commands see the help:
-
-```console
-docker-compose run certboto --help
-```
-
-To disable usage of the Route53 DNS plugin pass `--no-dns-route53` as the first
-argument.  This is useful if you need to use other types of challenges.
-
-```console
-docker-compose run certboto --no-dns-route53 --manual certonly -d lemmy.imotorhead.com
-```
-
-### Install ###
-
-Create a `docker-compose.yml` file similar to this:
-
-```yml
----
-version: "3.7"
-
-secrets:
-  credentials:
-    file: /home/username/.aws/credentials
-
-services:
-  certboto:
-    image: cisagov/certboto
-    init: true
-    restart: "no"
-    environment:
-      - AWS_DEFAULT_REGION=us-east-1
-      - BUCKET_NAME=my-certificates
-      - BUCKET_PROFILE=certsync-role
-      - DNS_PROFILE=dns-role
-    secrets:
-      - source: credentials
-        target: credentials
-```
-
-Pull `cisagov/certboto` from [Docker hub](https://hub.docker.com):
-
-```console
-docker-compose pull
-```
-
-Or build `cisagov/certboto` from source:
-
-```console
-git clone https://github.com/cisagov/certboto-docker.git
-cd certboto-docker
-docker-compose build --build-arg VERSION=0.0.3
-```
-=======
-### Running with Docker ###
-
-To run the `cisagov/example` image via Docker:
-
-```console
-docker run cisagov/example:0.0.1
-```
 
 ### Running with Docker Compose ###
 
@@ -118,29 +29,53 @@
     ---
     version: "3.7"
 
+    secrets:
+      credentials:
+        file: /home/username/.aws/credentials
+
     services:
-      example:
-        image: cisagov/example:0.0.1
-        volumes:
-          - type: bind
-            source: <your_log_dir>
-            target: /var/log
+      certboto:
+        image: cisagov/certboto
+        init: true
+        restart: "no"
         environment:
-          - ECHO_MESSAGE="Hello from docker-compose"
-        ports:
-          - target: 8080
-            published: 8080
-            protocol: tcp
-    ```
-
-1. Start the container and detach:
-
-    ```console
-    docker-compose up --detach
-    ```
+          - AWS_DEFAULT_REGION=us-east-1
+          - BUCKET_NAME=my-certificates
+          - BUCKET_PROFILE=certsync-role
+          - DNS_PROFILE=dns-role
+        secrets:
+          - source: credentials
+            target: credentials
+    ```
+
+#### Issue a new certificate ####
+
+```console
+docker-compose run certboto certonly -d lemmy.imotorhead.com
+```
+
+#### Renew an existing certificate ####
+
+```console
+docker-compose run certboto
+```
+
+#### Additional `certbot` commands ####
+
+```console
+docker-compose run certboto --help
+```
+
+#### Notes ####
+
+To disable usage of the Route53 DNS plugin pass `--no-dns-route53` as the first
+argument.  This is useful if you need to use other types of challenges.
+
+```console
+docker-compose run certboto --no-dns-route53 --manual certonly -d lemmy.imotorhead.com
+```
 
 ## Using secrets with your container ##
->>>>>>> c6aa7f05
 
 This container also supports passing sensitive values via [Docker
 secrets](https://docs.docker.com/engine/swarm/secrets/).  Passing sensitive
@@ -148,19 +83,33 @@
 environment variables.  See the
 [secrets](#secrets) section below for a table of all supported secret files.
 
-<<<<<<< HEAD
-| Variable      | Purpose      |
-|---------------|--------------|
-| AWS_DEFAULT_REGION | Default AWS region |
-| BUCKET_NAME | The bucket to store the Certbot configuration |
-| BUCKET_PROFILE | The profile of your `credentials` to use for bucket access.
-| DNS_PROFILE | The profile of your `credentials` to use for route53 access.
-=======
-1. To use secrets, create a `quote.txt` file containing the values you want set:
->>>>>>> c6aa7f05
-
-    ```text
-    Better lock it in your pocket.
+1. To use secrets, create a `certboto_credentials` file containing the values you
+want set:
+
+    ```ini
+    [default]
+    aws_access_key_id = XXXXXXXXXXXXXXXXXXXX
+    aws_secret_access_key = xxxxxxxxxxxxxxxxxxxxxxxxxxxxxxxxxxxxxxxx
+
+    [dns-role]
+    role_arn = arn:aws:iam::1234567890ab:role/ModifyPublicDNS
+    source_profile = default
+
+    [bucket-role]
+    role_arn = arn:aws:iam::1234567890ab:role/CertbotBucket
+    source_profile = default
+
+    # If running on EC2 with an instance profile that allows sts:AssumeRole
+    # you can assume delegated roles using the metadata as the credential source
+    # See: https://docs.aws.amazon.com/cli/latest/userguide/cli-configure-role.html
+
+    [dns-role-ec2]
+    role_arn = arn:aws:iam::1234567890ab:role/ModifyPublicDNS
+    credential_source = Ec2InstanceMetadata
+
+    [bucket-role-ec2]
+    role_arn = arn:aws:iam::1234567890ab:role/CertbotBucket
+    credential_source = Ec2InstanceMetadata
     ```
 
 1. Then add the secret to your `docker-compose.yml` file:
@@ -170,25 +119,22 @@
     version: "3.7"
 
     secrets:
-      quote_txt:
-        file: quote.txt
+      credentials:
+        file: certboto_credentials
 
     services:
-      example:
-        image: cisagov/example:0.0.1
-        volumes:
-          - type: bind
-            source: <your_log_dir>
-            target: /var/log
+      certboto:
+        image: cisagov/certboto
+        init: true
+        restart: "no"
         environment:
-          - ECHO_MESSAGE="Hello from docker-compose"
-        ports:
-          - target: 8080
-            published: 8080
-            protocol: tcp
+          - AWS_DEFAULT_REGION=us-east-1
+          - BUCKET_NAME=my-certificates
+          - BUCKET_PROFILE=certsync-role
+          - DNS_PROFILE=dns-role
         secrets:
-          - source: quote_txt
-            target: quote.txt
+          - source: credentials
+            target: credentials
     ```
 
 ## Updating your container ##
@@ -201,20 +147,124 @@
     docker-compose pull
     ```
 
-1. Recreate the running container by following the [previous instructions](#running-with-docker-compose):
-
-    ```console
-    docker-compose up --detach
-    ```
-
-<<<<<<< HEAD
-| Filename      | Purpose              |
-|---------------|----------------------|
-| credentials   | The [AWS credentials](https://docs.aws.amazon.com/cli/latest/userguide/cli-configure-files.html) file. |
-
-## AWS Policies ##
-
-### Certboto Roles ###
+1. Recreate the running container by following the
+[previous instructions](#running-with-docker-compose):
+
+    ```console
+    docker-compose run certboto
+    ```
+
+## Image tags ##
+
+The images of this container are tagged with [semantic
+versions](https://semver.org) of the underlying example project that they
+containerize.  It is recommended that most users use a version tag (e.g.
+`:0.0.3`).
+
+| Image:tag | Description |
+|-----------|-------------|
+|`cisagov/certboto:0.0.3`| An exact release version. |
+|`cisagov/certboto:0.0`| The most recent release matching the major and minor version numbers. |
+|`cisagov/certboto:0`| The most recent release matching the major version number. |
+|`cisagov/certboto:edge` | The most recent image built from a merge into the `develop` branch of this repository. |
+|`cisagov/certboto:nightly` | A nightly build of the `develop` branch of this repository. |
+|`cisagov/certboto:latest`| The most recent release image pushed to a container registry.  Pulling an image using the `:latest` tag [should be avoided.](https://vsupalov.com/docker-latest-tag/) |
+
+See the [tags tab](https://hub.docker.com/r/cisagov/certboto/tags) on Docker
+Hub for a list of all the supported tags.
+
+## Volumes ##
+
+There are no volumes.
+
+<!--
+| Mount point | Purpose        |
+|-------------|----------------|
+| `/path/to/volume` | Describe its purpose. |
+-->
+
+## Ports ##
+
+There are no exposed ports.
+
+<!--
+| Port | Purpose        |
+|------|----------------|
+| PORT_NUMBER | Describe its purpose. |
+-->
+
+## Environment variables ##
+
+### Required ###
+
+| Name | Purpose |
+|------|---------|
+| AWS_DEFAULT_REGION | Default AWS region. |
+| BUCKET_NAME | The bucket to store the Certbot configuration. |
+| BUCKET_PROFILE | The profile of your `credentials` to use for bucket access. |
+| DNS_PROFILE | The profile of your `credentials` to use for route53 access. |
+
+### Optional ###
+
+There are no optional environment variables.
+
+<!--
+| Name  | Purpose | Default |
+|-------|---------|---------|
+| `OPTIONAL_VARIABLE` | Describe its purpose.  | `null` |
+-->
+
+## Secrets ##
+
+| Filename | Purpose |
+|----------|---------|
+| `credentials` | The [AWS credentials](https://docs.aws.amazon.com/cli/latest/userguide/cli-configure-files.html) file. |
+
+## Building from source ##
+
+Build the image locally using this git repository as the [build context](https://docs.docker.com/engine/reference/commandline/build/#git-repositories):
+
+```console
+docker build \
+  --build-arg VERSION=0.0.3 \
+  --tag cisagov/certboto:0.0.3 \
+  https://github.com/cisagov/certboto-docker.git#develop
+```
+
+## Cross-platform builds ##
+
+To create images that are compatible with other platforms, you can use the
+[`buildx`](https://docs.docker.com/buildx/working-with-buildx/) feature of
+Docker:
+
+1. Copy the project to your machine using the `Code` button above
+   or the command line:
+
+    ```console
+    git clone https://github.com/cisagov/certboto-docker.git
+    cd certboto-docker
+    ```
+
+1. Create the `Dockerfile-x` file with `buildx` platform support:
+
+    ```console
+    ./buildx-dockerfile.sh
+    ```
+
+1. Build the image using `buildx`:
+
+    ```console
+    docker buildx build \
+      --file Dockerfile-x \
+      --platform linux/amd64 \
+      --build-arg VERSION=0.0.3 \
+      --output type=docker \
+      --tag cisagov/certboto:0.0.3 .
+    ```
+
+## AWS policies ##
+
+### Certboto roles ###
 
 The `BUCKET_PROFILE` should assume a role with the following policy:
 
@@ -270,7 +320,7 @@
 }
 ```
 
-### Certificate Access Role ###
+### Certificate access role ###
 
 To access a specific certificate, a role with the following profile should be
 assumed:
@@ -289,7 +339,7 @@
 }
 ```
 
-### Accessing and Installing Certificates at Instance Boot Time ###
+### Accessing and installing certificates at instance boot time ###
 
 The certificates created by Certboto can be installed on a booting instance
 using [cloud-init](https://cloudinit.readthedocs.io/en/latest/).  An implementation
@@ -297,132 +347,6 @@
 [openvpn-server-tf-module](https://github.com/cisagov/openvpn-server-tf-module)
 project.  Specifically
 [`install-certificates.py`](https://github.com/cisagov/openvpn-server-tf-module/blob/develop/cloudinit/install-certificates.py)
-=======
-### Docker ###
-
-1. Stop the running container:
-
-    ```console
-    docker stop <container_id>
-    ```
-
-1. Pull the new image:
-
-    ```console
-    docker pull cisagov/example:0.0.1
-    ```
-
-1. Recreate and run the container by following the [previous instructions](#running-with-docker).
-
-## Image tags ##
-
-The images of this container are tagged with [semantic
-versions](https://semver.org) of the underlying example project that they
-containerize.  It is recommended that most users use a version tag (e.g.
-`:0.0.1`).
-
-| Image:tag | Description |
-|-----------|-------------|
-|`cisagov/example:1.2.3`| An exact release version. |
-|`cisagov/example:1.2`| The most recent release matching the major and minor version numbers. |
-|`cisagov/example:1`| The most recent release matching the major version number. |
-|`cisagov/example:edge` | The most recent image built from a merge into the `develop` branch of this repository. |
-|`cisagov/example:nightly` | A nightly build of the `develop` branch of this repository. |
-|`cisagov/example:latest`| The most recent release image pushed to a container registry.  Pulling an image using the `:latest` tag [should be avoided.](https://vsupalov.com/docker-latest-tag/) |
-
-See the [tags tab](https://hub.docker.com/r/cisagov/example/tags) on Docker
-Hub for a list of all the supported tags.
-
-## Volumes ##
-
-| Mount point | Purpose        |
-|-------------|----------------|
-| `/var/log`  |  Log storage   |
-
-## Ports ##
-
-The following ports are exposed by this container:
-
-| Port | Purpose        |
-|------|----------------|
-| 8080 | Example only; nothing is actually listening on the port |
-
-The sample [Docker composition](docker-compose.yml) publishes the
-exposed port at 8080.
-
-## Environment variables ##
-
-### Required ###
-
-There are no required environment variables.
-
-<!--
-| Name  | Purpose | Default |
-|-------|---------|---------|
-| `REQUIRED_VARIABLE` | Describe its purpose. | `null` |
--->
-
-### Optional ###
-
-| Name  | Purpose | Default |
-|-------|---------|---------|
-| `ECHO_MESSAGE` | Sets the message echoed by this container.  | `Hello World from Dockerfile` |
-
-## Secrets ##
-
-| Filename     | Purpose |
-|--------------|---------|
-| `quote.txt` | Replaces the secret stored in the example library's package data. |
-
-## Building from source ##
-
-Build the image locally using this git repository as the [build context](https://docs.docker.com/engine/reference/commandline/build/#git-repositories):
-
-```console
-docker build \
-  --build-arg VERSION=0.0.1 \
-  --tag cisagov/example:0.0.1 \
-  https://github.com/cisagov/example.git#develop
-```
-
-## Cross-platform builds ##
-
-To create images that are compatible with other platforms, you can use the
-[`buildx`](https://docs.docker.com/buildx/working-with-buildx/) feature of
-Docker:
-
-1. Copy the project to your machine using the `Code` button above
-   or the command line:
-
-    ```console
-    git clone https://github.com/cisagov/example.git
-    cd example
-    ```
-
-1. Create the `Dockerfile-x` file with `buildx` platform support:
-
-    ```console
-    ./buildx-dockerfile.sh
-    ```
-
-1. Build the image using `buildx`:
-
-    ```console
-    docker buildx build \
-      --file Dockerfile-x \
-      --platform linux/amd64 \
-      --build-arg VERSION=0.0.1 \
-      --output type=docker \
-      --tag cisagov/example:0.0.1 .
-    ```
-
-## New repositories from a skeleton ##
-
-Please see our [Project Setup guide](https://github.com/cisagov/development-guide/tree/develop/project_setup)
-for step-by-step instructions on how to start a new repository from
-a skeleton. This will save you time and effort when configuring a
-new repository!
->>>>>>> c6aa7f05
 
 ## Contributing ##
 
