---
name: build

on:
  push:
    branches:
      - '**'
    tags:
      - 'v*.*.*'
  pull_request:
  schedule:
    - cron: '0 10 * * *'  # everyday at 10am
  repository_dispatch:
    # Respond to rebuild requests. See: https://github.com/cisagov/action-apb/
    types: [apb]
  workflow_dispatch:
    inputs:
      remote-shell:
        description: "Debug with remote shell"
        required: true
        default: false
      image-tag:
        description: "Tag to apply to pushed images"
        required: true
        default: dispatch

env:
  BUILDX_CACHE_DIR: ~/.cache/buildx
<<<<<<< HEAD
  IMAGE_NAME: cisagov/certboto
=======
  CURL_CACHE_DIR: ~/.cache/curl
  IMAGE_NAME: cisagov/example
>>>>>>> c6aa7f05
  PIP_CACHE_DIR: ~/.cache/pip
  PLATFORMS: "linux/amd64,linux/arm/v6,linux/arm/v7,\
  linux/arm64,linux/ppc64le,linux/s390x"
  PRE_COMMIT_CACHE_DIR: ~/.cache/pre-commit
  RUN_TMATE: ${{ secrets.RUN_TMATE }}

jobs:
  lint:
    # Checks out the source and runs pre-commit hooks.  Detects coding errors
    # and style deviations.
    name: "Lint sources"
    runs-on: ubuntu-latest
    steps:
      - uses: cisagov/setup-env-github-action@develop
      - uses: actions/checkout@v2
      - id: setup-python
        uses: actions/setup-python@v2
        with:
          python-version: 3.9
      # GO_VERSION and GOCACHE are used by the cache task, so the Go
      # installation must happen before that.
      - uses: actions/setup-go@v2
        with:
          go-version: '1.16'
      - name: Store installed Go version
        run: |
          echo "GO_VERSION="\
          "$(go version | sed 's/^go version go\([0-9.]\+\) .*/\1/')" \
          >> $GITHUB_ENV
      - name: Lookup Go cache directory
        id: go-cache
        run: |
          echo "::set-output name=dir::$(go env GOCACHE)"
      - uses: actions/cache@v2
        env:
          BASE_CACHE_KEY: "${{ github.job }}-${{ runner.os }}-\
            py${{ steps.setup-python.outputs.python-version }}-\
            go${{ env.GO_VERSION }}-\
            packer${{ env.PACKER_VERSION }}-\
            tf${{ env.TERRAFORM_VERSION }}-"
        with:
          # Note that the .terraform directory IS NOT included in the
          # cache because if we were caching, then we would need to use
          # the `-upgrade=true` option. This option blindly pulls down the
          # latest modules and providers instead of checking to see if an
          # update is required. That behavior defeats the benefits of caching.
          # so there is no point in doing it for the .terraform directory.
          path: |
            ${{ env.PIP_CACHE_DIR }}
            ${{ env.PRE_COMMIT_CACHE_DIR }}
            ${{ env.CURL_CACHE_DIR }}
            ${{ steps.go-cache.outputs.dir }}
          key: "${{ env.BASE_CACHE_KEY }}\
            ${{ hashFiles('**/requirements-test.txt') }}-\
            ${{ hashFiles('**/requirements.txt') }}-\
            ${{ hashFiles('**/.pre-commit-config.yaml') }}"
          restore-keys: |
            ${{ env.BASE_CACHE_KEY }}
      - name: Setup curl cache
        run: mkdir -p ${{ env.CURL_CACHE_DIR }}
      - name: Install Packer
        run: |
          PACKER_ZIP="packer_${PACKER_VERSION}_linux_amd64.zip"
          curl --output ${{ env.CURL_CACHE_DIR }}/"${PACKER_ZIP}" \
            --time-cond ${{ env.CURL_CACHE_DIR }}/"${PACKER_ZIP}" \
            --location \
            "https://releases.hashicorp.com/packer/${PACKER_VERSION}/${PACKER_ZIP}"
          sudo unzip -d /opt/packer \
            ${{ env.CURL_CACHE_DIR }}/"${PACKER_ZIP}"
          sudo mv /usr/local/bin/packer /usr/local/bin/packer-default
          sudo ln -s /opt/packer/packer /usr/local/bin/packer
      - name: Install Terraform
        run: |
          TERRAFORM_ZIP="terraform_${TERRAFORM_VERSION}_linux_amd64.zip"
          curl --output ${{ env.CURL_CACHE_DIR }}/"${TERRAFORM_ZIP}" \
            --time-cond ${{ env.CURL_CACHE_DIR }}/"${TERRAFORM_ZIP}" \
            --location \
            "https://releases.hashicorp.com/terraform/${TERRAFORM_VERSION}/${TERRAFORM_ZIP}"
          sudo unzip -d /opt/terraform \
            ${{ env.CURL_CACHE_DIR }}/"${TERRAFORM_ZIP}"
          sudo mv /usr/local/bin/terraform /usr/local/bin/terraform-default
          sudo ln -s /opt/terraform/terraform /usr/local/bin/terraform
      - name: Install shfmt
        run: go install mvdan.cc/sh/v3/cmd/shfmt@${SHFMT_VERSION}
      - name: Install Terraform-docs
        run: |
          go install \
            github.com/terraform-docs/terraform-docs@${TERRAFORM_DOCS_VERSION}
      - name: Find and initialize Terraform directories
        run: |
          for path in $(find . -not \( -type d -name ".terraform" -prune \) \
            -type f -iname "*.tf" -exec dirname "{}" \; | sort -u); do \
            echo "Initializing '$path'..."; \
            terraform init -input=false -backend=false "$path"; \
            done
      - name: Install dependencies
        run: |
          python -m pip install --upgrade pip
          pip install --upgrade --requirement requirements-test.txt
      - name: Set up pre-commit hook environments
        run: pre-commit install-hooks
      - name: Run pre-commit on all files
        run: pre-commit run --all-files
      - name: Setup tmate debug session
        uses: mxschmitt/action-tmate@v3
        if: env.RUN_TMATE
  prepare:
    # Calculates and publishes outputs that are used by other jobs.
    #
    # Outputs:
    #   created:
    #     The current date-time in RFC3339 format.
    #   repometa:
    #     The json metadata describing this repository.
    #   source_version:
    #     The source version as reported by the `bump_version.sh show` command.
    #   tags:
    #     A comma separated list of Docker tags to be applied to the images on
    #     Docker Hub.  The tags will vary depending on:
    #     - The event that triggered the build.
    #     - The branch the build is based upon.
    #     - The git tag the build is based upon.
    #
    #     When a build is based on a git tag of the form `v*.*.*` the image will
    #     be tagged on Docker Hub with multiple levels of version specificity.
    #     For example, a git tag of `v1.2.3+a` will generate Docker tags of
    #     `:1.2.3_a`, `:1.2.3`, `:1.2`, `:1`, and `:latest`.
    #
    #     Builds targeting the default branch will be tagged with `:edge`.
    #
    #     Builds from other branches will be tagged with the branch name. Solidi
    #     (`/` characters - commonly known as slashes) in branch names are
    #     replaced with hyphen-minuses (`-` characters) in the Docker tag.  For
    #     more information about the solidus see these links:
    #       * https://www.compart.com/en/unicode/U+002F
    #       * https://en.wikipedia.org/wiki/Slash_(punctuation)#Encoding
    #
    #     Builds triggered by a push event are tagged with a short hash in the
    #     form: sha-12345678
    #
    #     Builds triggered by a pull request are tagged with the pull request
    #     number in the form pr-123.
    #
    #     Builds triggered using the GitHub GUI (workflow_dispatch) are tagged
    #     with the value specified by the user.
    #
    #     Scheduled builds are tagged with `:nightly`.
    name: "Prepare build variables"
    runs-on: ubuntu-latest
    outputs:
      created: ${{ steps.prep.outputs.created }}
      repometa: ${{ steps.repo.outputs.result }}
      source_version: ${{ steps.prep.outputs.source_version }}
      tags: ${{ steps.prep.outputs.tags }}
    steps:
      - uses: actions/checkout@v2
      - name: Gather repository metadata
        id: repo
        uses: actions/github-script@v4
        with:
          script: |
            const repo = await github.repos.get(context.repo)
            return repo.data
      - name: Calculate output values
        id: prep
        run: |
          VERSION=noop
          SEMVER="^v(0|[1-9][0-9]*)\.(0|[1-9][0-9]*)\.(0|[1-9][0-9]*)(-((0|[1-9][0-9]*|[0-9]*[a-zA-Z-][0-9a-zA-Z-]*)(\.(0|[1-9][0-9]*|[0-9]*[a-zA-Z-][0-9a-zA-Z-]*))*))?(\+([0-9a-zA-Z-]+(\.[0-9a-zA-Z-]+)*))?$"
          if [ "${{ github.event_name }}" = "schedule" ]; then
            VERSION=nightly
          elif [ "${{ github.event_name }}" = "workflow_dispatch" ]; then
            VERSION=${{ github.event.inputs.image-tag }}
          elif [[ $GITHUB_REF == refs/tags/* ]]; then
            VERSION=${GITHUB_REF#refs/tags/}
          elif [[ $GITHUB_REF == refs/heads/* ]]; then
            VERSION=$(echo ${GITHUB_REF#refs/heads/} | sed -r 's#/+#-#g')
            if [ "${{ github.event.repository.default_branch }}" = "$VERSION" ];
              then
              VERSION=edge
            fi
          elif [[ $GITHUB_REF == refs/pull/* ]]; then
            VERSION=pr-${{ github.event.number }}
          fi
          if [[ $VERSION =~ $SEMVER ]]; then
            VERSION_NO_V=${VERSION#v}
            MAJOR="${BASH_REMATCH[1]}"
            MINOR="${BASH_REMATCH[2]}"
            PATCH="${BASH_REMATCH[3]}"
            TAGS="${IMAGE_NAME}:${VERSION_NO_V//+/_},${IMAGE_NAME}:${MAJOR}.${MINOR}.${PATCH},${IMAGE_NAME}:${MAJOR}.${MINOR},${IMAGE_NAME}:${MAJOR},${IMAGE_NAME}:latest"
          else
            TAGS="${IMAGE_NAME}:${VERSION}"
          fi
          if [ "${{ github.event_name }}" = "push" ]; then
            TAGS="${TAGS},${IMAGE_NAME}:sha-${GITHUB_SHA::8}"
          fi
          for i in ${TAGS//,/ }
          do
            TAGS="${TAGS},ghcr.io/${i}"
          done
          echo ::set-output name=created::$(date -u +'%Y-%m-%dT%H:%M:%SZ')
          echo ::set-output name=source_version::$(./bump_version.sh show)
          echo ::set-output name=tags::${TAGS}
          echo tags=${TAGS}
      - name: Setup tmate debug session
        uses: mxschmitt/action-tmate@v3
        if: github.event.inputs.remote-shell == 'true' || env.RUN_TMATE
  build:
    # Builds a single test image for the native platform.  This image is saved
    # as an artifact and loaded by the test job.
    name: "Build test image"
    runs-on: ubuntu-latest
    needs: [prepare]
    steps:
      - name: Checkout
        uses: actions/checkout@v2
      - name: Set up QEMU
        uses: docker/setup-qemu-action@v1
      - name: Set up Docker Buildx
        uses: docker/setup-buildx-action@v1
      - name: Cache Docker layers
        uses: actions/cache@v2
        env:
          BASE_CACHE_KEY: buildx-${{ runner.os }}-
        with:
          path: ${{ env.BUILDX_CACHE_DIR }}
          key: ${{ env.BASE_CACHE_KEY }}${{ github.sha }}
          restore-keys: |
            ${{ env.BASE_CACHE_KEY }}
      - name: Create dist directory
        run: mkdir -p dist
      - name: Build image
        id: docker_build
        uses: docker/build-push-action@v2
        with:
          build-args: |
            VERSION=${{ needs.prepare.outputs.source_version }}
          cache-from: type=local,src=${{ env.BUILDX_CACHE_DIR }}
          cache-to: type=local,dest=${{ env.BUILDX_CACHE_DIR }}
          context: .
          file: ./Dockerfile
          outputs: type=docker,dest=dist/image.tar
          tags: ${{ env.IMAGE_NAME }}:latest  # not to be pushed
          # For a list of pre-defined annotation keys and value types see:
          # https://github.com/opencontainers/image-spec/blob/master/annotations.md
          labels: "\
            org.opencontainers.image.created=${{
              needs.prepare.outputs.created }}

            org.opencontainers.image.description=${{
              fromJson(needs.prepare.outputs.repometa).description }}

            org.opencontainers.image.licenses=${{
              fromJson(needs.prepare.outputs.repometa).license.spdx_id }}

            org.opencontainers.image.revision=${{ github.sha }}

            org.opencontainers.image.source=${{
              fromJson(needs.prepare.outputs.repometa).clone_url }}

            org.opencontainers.image.title=${{
              fromJson(needs.prepare.outputs.repometa).name }}

            org.opencontainers.image.url=${{
              fromJson(needs.prepare.outputs.repometa).html_url }}

            org.opencontainers.image.version=${{
              needs.prepare.outputs.source_version }}"
      - name: Compress image
        run: gzip dist/image.tar
      - name: Upload artifacts
        uses: actions/upload-artifact@v2
        with:
          name: dist
          path: dist
      - name: Setup tmate debug session
        uses: mxschmitt/action-tmate@v3
        if: env.RUN_TMATE
  test:
    # Executes tests on the single-platform image created in the "build" job.
    name: "Test image"
    runs-on: ubuntu-latest
    needs: [build]
    steps:
      - uses: actions/checkout@v2
      - id: setup-python
        uses: actions/setup-python@v2
        with:
          python-version: 3.9
      - name: Cache testing environments
        uses: actions/cache@v2
        env:
          BASE_CACHE_KEY: "${{ github.job }}-${{ runner.os }}-\
            py${{ steps.setup-python.outputs.python-version }}-"
        with:
          path: ${{ env.PIP_CACHE_DIR }}
          key: "${{ env.BASE_CACHE_KEY }}\
            ${{ hashFiles('**/requirements-test.txt') }}-\
            ${{ hashFiles('**/requirements.txt') }}"
          restore-keys: |
            ${{ env.BASE_CACHE_KEY }}
      - name: Install dependencies
        run: |
          python -m pip install --upgrade pip
          pip install --upgrade --requirement requirements-test.txt
      - name: Download docker image artifact
        uses: actions/download-artifact@v2
        with:
          name: dist
          path: dist
      - name: Load docker image
        run: docker load < dist/image.tar.gz
      - name: Run tests
        env:
          RELEASE_TAG: ${{ github.event.release.tag_name }}
        run: pytest --runslow
      - name: Setup tmate debug session
        uses: mxschmitt/action-tmate@v3
        if: env.RUN_TMATE
  build-push-all:
    # Builds the final set of images for each of the platforms listed in
    # PLATFORMS environment variable.  These images are tagged with the Docker
    # tags calculated in the "prepare" job and pushed to Docker Hub and the
    # GitHub Container Registry.  The contents of README.md are pushed as the
    # image's description to Docker Hub.  This job is skipped when the
    # triggering event is a pull request.
    name: "Build and push all platforms"
    runs-on: ubuntu-latest
    needs: [lint, prepare, test]
    if: github.event_name != 'pull_request'
    steps:
      - name: Login to Docker Hub
        uses: docker/login-action@v1
        with:
          username: ${{ secrets.DOCKER_USERNAME }}
          password: ${{ secrets.DOCKER_PASSWORD }}
      - name: Login to GitHub Container Registry
        uses: docker/login-action@v1
        with:
          registry: ghcr.io
          username: ${{ github.actor }}
          password: ${{ secrets.GITHUB_TOKEN }}
      - name: Checkout
        uses: actions/checkout@v2
      - name: Set up QEMU
        uses: docker/setup-qemu-action@v1
      - name: Set up Docker Buildx
        uses: docker/setup-buildx-action@v1
      - name: Cache Docker layers
        uses: actions/cache@v2
        env:
          BASE_CACHE_KEY: buildx-${{ runner.os }}-
        with:
          path: ${{ env.BUILDX_CACHE_DIR }}
          key: ${{ env.BASE_CACHE_KEY }}${{ github.sha }}
          restore-keys: |
            ${{ env.BASE_CACHE_KEY }}
      - name: Create cross-platform support Dockerfile-x
        run: ./buildx-dockerfile.sh
      - name: Build and push platform images to registries
        id: docker_build
        uses: docker/build-push-action@v2
        with:
          build-args: |
            VERSION=${{ needs.prepare.outputs.source_version }}
          cache-from: type=local,src=${{ env.BUILDX_CACHE_DIR }}
          cache-to: type=local,dest=${{ env.BUILDX_CACHE_DIR }}
          context: .
          file: ./Dockerfile-x
          platforms: ${{ env.PLATFORMS }}
          push: true
          tags: ${{ needs.prepare.outputs.tags }}
          # For a list of pre-defined annotation keys and value types see:
          # https://github.com/opencontainers/image-spec/blob/master/annotations.md
          labels: "\
            org.opencontainers.image.created=${{
              needs.prepare.outputs.created }}

            org.opencontainers.image.description=${{
              fromJson(needs.prepare.outputs.repometa).description }}

            org.opencontainers.image.licenses=${{
              fromJson(needs.prepare.outputs.repometa).license.spdx_id }}

            org.opencontainers.image.revision=${{ github.sha }}

            org.opencontainers.image.source=${{
              fromJson(needs.prepare.outputs.repometa).clone_url }}

            org.opencontainers.image.title=${{
              fromJson(needs.prepare.outputs.repometa).name }}

            org.opencontainers.image.url=${{
              fromJson(needs.prepare.outputs.repometa).html_url }}

            org.opencontainers.image.version=${{
              needs.prepare.outputs.source_version }}"
      - name: Publish README.md to Docker Hub
        env:
          DOCKER_PASSWORD: ${{ secrets.DOCKER_PASSWORD }}
          DOCKER_USERNAME: ${{ secrets.DOCKER_USERNAME }}
        run: ./push_readme.sh
      - name: Setup tmate debug session
        uses: mxschmitt/action-tmate@v3
        if: env.RUN_TMATE<|MERGE_RESOLUTION|>--- conflicted
+++ resolved
@@ -26,12 +26,8 @@
 
 env:
   BUILDX_CACHE_DIR: ~/.cache/buildx
-<<<<<<< HEAD
+  CURL_CACHE_DIR: ~/.cache/curl
   IMAGE_NAME: cisagov/certboto
-=======
-  CURL_CACHE_DIR: ~/.cache/curl
-  IMAGE_NAME: cisagov/example
->>>>>>> c6aa7f05
   PIP_CACHE_DIR: ~/.cache/pip
   PLATFORMS: "linux/amd64,linux/arm/v6,linux/arm/v7,\
   linux/arm64,linux/ppc64le,linux/s390x"
