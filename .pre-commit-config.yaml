---
default_language_version:
  # force all unspecified python hooks to run python3
  python: python3

repos:
  - repo: https://github.com/pre-commit/pre-commit-hooks
    rev: v2.5.0
    hooks:
      - id: check-executables-have-shebangs
      - id: check-json
      - id: check-merge-conflict
      - id: check-xml
      - id: debug-statements
      - id: detect-aws-credentials
        args:
          - --allow-missing-credentials
      - id: detect-private-key
        exclude: src/secrets/privkey.pem
      - id: end-of-file-fixer
        exclude: files/(issue|motd)
      - id: mixed-line-ending
        args:
          - --fix=lf
      - id: pretty-format-json
        args:
          - --autofix
      - id: requirements-txt-fixer
      - id: trailing-whitespace
  - repo: https://github.com/igorshubovych/markdownlint-cli
    rev: v0.22.0
    hooks:
      - id: markdownlint
        args:
          - --config=.mdl_config.json
  - repo: https://github.com/adrienverge/yamllint
    rev: v1.20.0
    hooks:
      - id: yamllint
  - repo: https://github.com/detailyang/pre-commit-shell
    rev: 1.0.5
    hooks:
      - id: shell-lint
  - repo: https://gitlab.com/pycqa/flake8
    rev: 3.7.9
    hooks:
      - id: flake8
        additional_dependencies:
          - flake8-docstrings
  - repo: https://github.com/asottile/pyupgrade
    rev: v2.0.0
    hooks:
      - id: pyupgrade
  # Run bandit on "tests" tree with a configuration
  - repo: https://github.com/PyCQA/bandit
    rev: 1.6.2
    hooks:
      - id: bandit
        name: bandit (tests tree)
        files: tests
        args:
          - --config=.bandit.yml
  # Run bandit everything but tests directory
  - repo: https://github.com/PyCQA/bandit
    rev: 1.6.1
    hooks:
      - id: bandit
        name: bandit (everything else)
        exclude: tests
  - repo: https://github.com/python/black
    rev: 19.10b0
    hooks:
      - id: black
  - repo: https://github.com/asottile/seed-isort-config
    rev: v1.9.4
    hooks:
      - id: seed-isort-config
  - repo: https://github.com/pre-commit/mirrors-isort
    # pick the isort version you'd like to use from
    # https://github.com/pre-commit/mirrors-isort/releases
    rev: v4.3.21
    hooks:
      - id: isort
  - repo: https://github.com/ansible/ansible-lint.git
    rev: v4.2.0
    hooks:
      - id: ansible-lint
<<<<<<< HEAD
=======
      # files: molecule/default/playbook.yml
>>>>>>> f5fd431b
  - repo: https://github.com/antonbabenko/pre-commit-terraform.git
    rev: v1.12.0
    hooks:
      - id: terraform_fmt
      - id: terraform_validate_no_variables
  - repo: https://github.com/IamTheFij/docker-pre-commit
    rev: v1.0.1
    hooks:
      - id: docker-compose-check
  - repo: https://github.com/prettier/prettier
    rev: 1.19.1
    hooks:
      - id: prettier
  - repo: https://github.com/pre-commit/mirrors-mypy
    rev: v0.761
    hooks:
      - id: mypy<|MERGE_RESOLUTION|>--- conflicted
+++ resolved
@@ -85,10 +85,6 @@
     rev: v4.2.0
     hooks:
       - id: ansible-lint
-<<<<<<< HEAD
-=======
-      # files: molecule/default/playbook.yml
->>>>>>> f5fd431b
   - repo: https://github.com/antonbabenko/pre-commit-terraform.git
     rev: v1.12.0
     hooks:
