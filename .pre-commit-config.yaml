---
repos:
  - repo: https://github.com/pre-commit/pre-commit-hooks
    rev: v2.2.3
    hooks:
      - id: check-executables-have-shebangs
      - id: check-json
      - id: check-merge-conflict
      - id: check-xml
      - id: debug-statements
      - id: detect-aws-credentials
        args:
          - --allow-missing-credentials
      - id: detect-private-key
        exclude: src/secrets/privkey.pem
      - id: end-of-file-fixer
        exclude: files/(issue|motd)
      - id: mixed-line-ending
        args:
          - --fix=lf
      - id: pretty-format-json
        args:
          - --autofix
      - id: requirements-txt-fixer
      - id: trailing-whitespace
  - repo: https://github.com/igorshubovych/markdownlint-cli
    rev: v0.17.0
    hooks:
      - id: markdownlint
        args:
          - --config=.mdl_config.json
  - repo: https://github.com/adrienverge/yamllint
    rev: v1.16.0
    hooks:
      - id: yamllint
  - repo: https://github.com/detailyang/pre-commit-shell
    rev: 1.0.5
    hooks:
      - id: shell-lint
  - repo: https://gitlab.com/pycqa/flake8
    rev: 3.7.7
    hooks:
      - id: flake8
        additional_dependencies:
          - flake8-docstrings
  - repo: https://github.com/asottile/pyupgrade
    rev: v1.19.0
    hooks:
      - id: pyupgrade
  # Run bandit on "tests" tree with a configuration
  - repo: https://github.com/PyCQA/bandit
<<<<<<< HEAD
    rev: 2a1dbab
=======
    rev: 1.6.1
>>>>>>> 0c5dacae
    hooks:
      - id: bandit
        name: bandit (tests tree)
        files: tests
        args:
          - --config=.bandit.yml
  # Run bandit everything but tests directory
  - repo: https://github.com/PyCQA/bandit
    rev: 2a1dbab
    hooks:
      - id: bandit
        name: bandit (everything else)
        exclude: tests
  - repo: https://github.com/python/black
    rev: 19.3b0
    hooks:
      - id: black
  - repo: https://github.com/ansible/ansible-lint.git
    rev: v4.1.0a0
    hooks:
      - id: ansible-lint
  - repo: https://github.com/antonbabenko/pre-commit-terraform.git
    rev: v1.12.0
    hooks:
      - id: terraform_fmt
      - id: terraform_validate_no_variables
  - repo: https://github.com/IamTheFij/docker-pre-commit
    rev: v1.0.0
    hooks:
      - id: docker-compose-check
  - repo: https://github.com/prettier/prettier
    rev: 1.18.2
    hooks:
      - id: prettier<|MERGE_RESOLUTION|>--- conflicted
+++ resolved
@@ -49,11 +49,7 @@
       - id: pyupgrade
   # Run bandit on "tests" tree with a configuration
   - repo: https://github.com/PyCQA/bandit
-<<<<<<< HEAD
-    rev: 2a1dbab
-=======
     rev: 1.6.1
->>>>>>> 0c5dacae
     hooks:
       - id: bandit
         name: bandit (tests tree)
@@ -62,7 +58,7 @@
           - --config=.bandit.yml
   # Run bandit everything but tests directory
   - repo: https://github.com/PyCQA/bandit
-    rev: 2a1dbab
+    rev: 1.6.1
     hooks:
       - id: bandit
         name: bandit (everything else)
